--- conflicted
+++ resolved
@@ -8,67 +8,37 @@
 """
 Classes to handle Carla sensors
 """
-from __future__ import print_function
+from abc import abstractmethod
 import ctypes
-import os
 import struct
 import sys
-from abc import abstractmethod
-
-import carla_common.transforms as trans
-from carla_ros_bridge.actor import Actor
-
-from ros_compatibility import ros_ok
-
 try:
     import queue
 except ImportError:
     import Queue as queue
 
-
-<<<<<<< HEAD
-ROS_VERSION = int(os.environ.get('ROS_VERSION', 0))
-=======
-import rospy
-import tf2_ros
-from geometry_msgs.msg import TransformStamped
->>>>>>> a1ac8352
-
-if ROS_VERSION not in (1, 2):
-    raise NotImplementedError("Make sure you have a valid ROS_VERSION env variable set.")
-
+from carla_ros_bridge.actor import Actor
+import carla_common.transforms as trans
+from ros_compatibility import ros_ok
 from sensor_msgs.msg import PointCloud2, PointField
+
 _DATATYPES = {}
-_DATATYPES[PointField.INT8]    = ('b', 1)
-_DATATYPES[PointField.UINT8]   = ('B', 1)
-_DATATYPES[PointField.INT16]   = ('h', 2)
-_DATATYPES[PointField.UINT16]  = ('H', 2)
-_DATATYPES[PointField.INT32]   = ('i', 4)
-_DATATYPES[PointField.UINT32]  = ('I', 4)
+_DATATYPES[PointField.INT8] = ('b', 1)
+_DATATYPES[PointField.UINT8] = ('B', 1)
+_DATATYPES[PointField.INT16] = ('h', 2)
+_DATATYPES[PointField.UINT16] = ('H', 2)
+_DATATYPES[PointField.INT32] = ('i', 4)
+_DATATYPES[PointField.UINT32] = ('I', 4)
 _DATATYPES[PointField.FLOAT32] = ('f', 4)
 _DATATYPES[PointField.FLOAT64] = ('d', 8)
 
 
 class Sensor(Actor):
+
     """
     Actor implementation details for sensors
     """
-    # pylint: disable=too-many-arguments
-
-<<<<<<< HEAD
-    def __init__(
-            self,  # pylint: disable=too-many-arguments
-            carla_actor,
-            parent,
-            node,
-            synchronous_mode,
-            is_event_sensor=False,  # only relevant in synchronous_mode:
-            # if a sensor only delivers data on special events,
-            # do not wait for it. That means you might get data from a
-            # sensor, that belongs to a different frame
-            prefix=None,
-            sensor_name=None):
-=======
+
     def __init__(self,  # pylint: disable=too-many-arguments
                  uid,
                  name,
@@ -82,7 +52,6 @@
                  # do not wait for it. That means you might get data from a
                  # sensor, that belongs to a different frame
                  prefix=None):
->>>>>>> a1ac8352
         """
         Constructor
 
@@ -95,30 +64,14 @@
         :param relative_spawn_pose: the relative spawn pose of this
         :type relative_spawn_pose: geometry_msgs.Pose
         :param node: node-handle
-<<<<<<< HEAD
-        :type node: CompatibleNode
-=======
         :type node: carla_ros_bridge.CarlaRosBridge
         :param carla_actor: carla actor object
         :type carla_actor: carla.Actor
->>>>>>> a1ac8352
         :param synchronous_mode: use in synchronous mode?
         :type synchronous_mode: bool
         :param prefix: the topic prefix to be used for this actor
         :type prefix: string
-        :param sensor_name: sensor type
-        :type sensor_name: string
-        """
-<<<<<<< HEAD
-        if prefix is None:
-            prefix = 'sensor'
-        Actor.__init__(self, carla_actor=carla_actor, parent=parent, node=node,
-                       prefix=prefix)
-        if sensor_name is None:
-            sensor_name = "Sensor"
-
-        self.node = node
-=======
+        """
         super(Sensor, self).__init__(uid=uid,
                                      name=name,
                                      parent=parent,
@@ -126,7 +79,6 @@
                                      carla_actor=carla_actor)
 
         self.relative_spawn_pose = relative_spawn_pose
->>>>>>> a1ac8352
         self.synchronous_mode = synchronous_mode
         self.queue = queue.Queue()
         self.next_data_expected_time = None
@@ -134,7 +86,7 @@
         self.is_event_sensor = is_event_sensor
         try:
             self.sensor_tick_time = float(carla_actor.attributes["sensor_tick"])
-            self.node.logdebug("Sensor tick time is {}".format(self.sensor_tick_time))
+            node.logdebug("Sensor tick time is {}".format(self.sensor_tick_time))
         except (KeyError, ValueError):
             self.sensor_tick_time = None
 
@@ -155,7 +107,7 @@
 
         if pose is not None:
             transform = TransformStamped()
-            transform.header.stamp = rospy.Time.now()
+            transform.header.stamp = ros_timestamp(sec=self.node.get_time, from_sec=True)
             transform.header.frame_id = frame_id
             transform.child_frame_id = child_frame_id
 
@@ -201,13 +153,7 @@
                         float(self.sensor_tick_time)
                 self.queue.put(carla_sensor_data)
             else:
-<<<<<<< HEAD
-                self.publish_transform(
-                    self.get_ros_transform(
-                        trans.carla_transform_to_ros_transform(carla_sensor_data.transform)))
-=======
                 self.publish_tf(trans.carla_transform_to_ros_pose(carla_sensor_data.transform))
->>>>>>> a1ac8352
                 self.sensor_data_updated(carla_sensor_data)
 
     @abstractmethod
@@ -227,53 +173,30 @@
             try:
                 carla_sensor_data = self.queue.get(block=False)
                 if carla_sensor_data.frame != frame:
-<<<<<<< HEAD
                     self.node.logwarn("{}({}): Received event for frame {}"
                                       " (expected {}). Process it anyways.".format(
                                           self.__class__.__name__, self.get_id(),
                                           carla_sensor_data.frame, frame))
-                self.node.logdebug("{}({}): process {}".format(self.__class__.__name__, self.get_id(),
-                                                               frame))
-                self.publish_transform(
-                    self.get_ros_transform(
-                        trans.carla_transform_to_ros_transform(carla_sensor_data.transform)))
-=======
-                    rospy.logwarn("{}({}): Received event for frame {}"
-                                  " (expected {}). Process it anyways.".format(
-                                      self.__class__.__name__,
-                                      self.get_id(),
-                                      carla_sensor_data.frame,
-                                      frame))
-                rospy.logdebug("{}({}): process {}".format(
+                self.node.logdebug("{}({}): process {}".format(
                     self.__class__.__name__, self.get_id(), frame))
                 self.publish_tf(trans.carla_transform_to_ros_pose(carla_sensor_data.transform))
->>>>>>> a1ac8352
                 self.sensor_data_updated(carla_sensor_data)
             except queue.Empty:
                 return
 
     def _update_synchronous_sensor(self, frame, timestamp):
         while not self.next_data_expected_time or \
-                (not self.queue.empty() or
-                 self.next_data_expected_time and
-                 self.next_data_expected_time < timestamp):
+            (not self.queue.empty() or
+             self.next_data_expected_time and
+             self.next_data_expected_time < timestamp):
             while True:
                 try:
                     carla_sensor_data = self.queue.get(timeout=1.0)
                     if carla_sensor_data.frame == frame:
-<<<<<<< HEAD
                         self.node.logdebug("{}({}): process {}".format(self.__class__.__name__,
                                                                        self.get_id(), frame))
-                        self.publish_transform(
-                            self.get_ros_transform(
-                                trans.carla_transform_to_ros_transform(
-                                    carla_sensor_data.transform)))
-=======
-                        rospy.logdebug("{}({}): process {}".format(
-                            self.__class__.__name__, self.get_id(), frame))
                         self.publish_tf(trans.carla_transform_to_ros_pose(
                             carla_sensor_data.transform))
->>>>>>> a1ac8352
                         self.sensor_data_updated(carla_sensor_data)
                         return
                     elif carla_sensor_data.frame < frame:
@@ -283,7 +206,6 @@
                             carla_sensor_data.frame,
                             frame))
                 except queue.Empty:
-                    # if not rospy.is_shutdown():
                     if ros_ok():
                         self.node.logwarn("{}({}): Expected Frame {} not received".format(
                             self.__class__.__name__, self.get_id(), frame))
@@ -296,7 +218,7 @@
             else:
                 self._update_synchronous_sensor(frame, timestamp)
 
-        Actor.update(self, frame, timestamp)
+        super(Sensor, self).update(frame, timestamp)
 
 
 # http://docs.ros.org/indigo/api/sensor_msgs/html/point__cloud2_8py_source.html
@@ -329,7 +251,7 @@
     @type  fields: iterable of L{sensor_msgs.msg.PointField}
     @param points: The point cloud points.
     @type  points: list of iterables, i.e. one iterable for each point, with the
-                   elements of each iterable being the values of the fields for 
+                   elements of each iterable being the values of the fields for
                    that point (in the same order as the fields parameter)
     @return: The point cloud.
     @rtype:  L{sensor_msgs.msg.PointCloud2}
