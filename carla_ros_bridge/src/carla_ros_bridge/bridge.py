--- conflicted
+++ resolved
@@ -10,62 +10,6 @@
 
 Class that handle communication between CARLA and ROS
 """
-
-
-from rosgraph_msgs.msg import Clock
-try:
-    import queue
-except ImportError:
-    import Queue as queue
-
-import os
-import sys
-from distutils.version import LooseVersion
-from threading import Thread, Lock, Event
-import pkg_resources
-
-<<<<<<< HEAD
-from tf2_msgs.msg import TFMessage
-from visualization_msgs.msg import Marker
-
-import carla
-
-=======
-import random
-
-from rosgraph_msgs.msg import Clock
-
-import carla
-
-import carla_common.transforms as trans
->>>>>>> a1ac8352
-
-from carla_ros_bridge.actor import Actor
-from carla_ros_bridge.actor_factory import ActorFactory
-
-from carla_ros_bridge.carla_status_publisher import CarlaStatusPublisher
-from carla_ros_bridge.debug_helper import DebugHelper
-from carla_ros_bridge.world_info import WorldInfo
-<<<<<<< HEAD
-from carla_ros_bridge.spectator import Spectator
-from carla_ros_bridge.traffic import Traffic, TrafficLight
-from carla_ros_bridge.vehicle import Vehicle
-from carla_ros_bridge.lidar import Lidar
-from carla_ros_bridge.lidar import SemanticLidar
-from carla_ros_bridge.radar import Radar
-from carla_ros_bridge.gnss import Gnss
-from carla_ros_bridge.imu import ImuSensor
-from carla_ros_bridge.ego_vehicle import EgoVehicle
-from carla_ros_bridge.collision_sensor import CollisionSensor
-from carla_ros_bridge.lane_invasion_sensor import LaneInvasionSensor
-from carla_ros_bridge.camera import Camera, RgbCamera, DepthCamera, SemanticSegmentationCamera, DVSCamera
-from carla_ros_bridge.object_sensor import ObjectSensor
-from carla_ros_bridge.rss_sensor import RssSensor
-from carla_ros_bridge.walker import Walker
-from carla_ros_bridge.debug_helper import DebugHelper
-from carla_ros_bridge.traffic_lights_sensor import TrafficLightsSensor
-from carla_msgs.msg import CarlaActorList, CarlaActorInfo, CarlaControl, CarlaWeatherParameters  # pylint: disable=import-error
-
 from ros_compatibility import (
     CompatibleNode,
     ros_ok,
@@ -75,6 +19,37 @@
     QoSProfile,
     latch_on)
 
+try:
+    import queue
+except ImportError:
+    import Queue as queue
+
+import os
+import sys
+from distutils.version import LooseVersion
+from threading import Thread, Lock, Event
+import pkg_resources
+import random
+from rosgraph_msgs.msg import Clock
+
+import carla
+
+from carla_ros_bridge.actor import Actor
+from carla_ros_bridge.actor_factory import ActorFactory
+
+from carla_ros_bridge.carla_status_publisher import CarlaStatusPublisher
+from carla_ros_bridge.debug_helper import DebugHelper
+from carla_ros_bridge.world_info import WorldInfo
+from carla_ros_bridge.ego_vehicle import EgoVehicle
+
+from carla_msgs.msg import CarlaControl, CarlaWeatherParameters
+from carla_msgs.srv import SpawnObject, SpawnObjectResponse, DestroyObject, DestroyObjectResponse, GetBlueprints, GetBlueprintsResponse
+
+
+# to generate a random spawning position or vehicles
+secure_random = random.SystemRandom()
+
+
 ROS_VERSION = int(os.environ.get('ROS_VERSION', 0))
 
 if ROS_VERSION == 1:
@@ -88,20 +63,7 @@
 
 
 class CarlaRosBridge(CompatibleNode):
-=======
-from carla_ros_bridge.ego_vehicle import EgoVehicle
-
-from carla_msgs.msg import CarlaControl, CarlaWeatherParameters
-from carla_msgs.srv import SpawnObject, SpawnObjectResponse, DestroyObject, DestroyObjectResponse, GetBlueprints, GetBlueprintsResponse
-
-
-# to generate a random spawning position or vehicles
-secure_random = random.SystemRandom()
-
-
-class CarlaRosBridge(object):
-
->>>>>>> a1ac8352
+
     """
     Carla Ros bridge
     """
@@ -117,17 +79,6 @@
         :param params: dict of parameters, see settings.yaml
         :type params: dict
         """
-<<<<<<< HEAD
-        self.debug_helper = None
-        self.carla_weather_subscriber = None
-        self.update_lock = Lock()
-        self.carla_control_queue = queue.Queue()
-        self.on_tick_id = None
-        self.update_actor_thread = None
-        self.carla_settings = None
-        self.shutdown = None
-        self.actors = {}
-        self.pseudo_actors = []
         super(CarlaRosBridge, self).__init__("ros_bridge_node", rospy_init=rospy_init)
         self.executor = executor
 
@@ -136,8 +87,6 @@
         """
         Initialize the bridge
         """
-=======
->>>>>>> a1ac8352
         self.parameters = params
         self.carla_world = carla_world
 
@@ -166,26 +115,10 @@
             self.carla_settings.fixed_delta_seconds = self.parameters["fixed_delta_seconds"]
             carla_world.apply_settings(self.carla_settings)
 
-<<<<<<< HEAD
         self.loginfo("Parameters:")
         for key in self.parameters:
             self.loginfo("  {}: {}".format(key, self.parameters[key]))
-        self.carla_settings.synchronous_mode = self.parameters["synchronous_mode"]
-        self.carla_settings.fixed_delta_seconds = self.parameters["fixed_delta_seconds"]
-        carla_world.apply_settings(self.carla_settings)
-
-        self.marker_publisher = self.new_publisher(Marker, '/carla/marker')
-        self.tf_publisher = self.new_publisher(TFMessage, 'tf')
-        if ROS_VERSION == 1:
-            self.clock_publisher = self.new_publisher(Clock, 'clock')
-        elif ROS_VERSION == 2:
-            self.clock_publisher = self.new_publisher(Clock, 'clock')
-        self.actor_list_publisher = self.new_publisher(
-            CarlaActorList, "/carla/actor_list", qos_profile=QoSProfile(depth=10, durability=latch_on))
-        self.status_publisher = CarlaStatusPublisher(self.carla_settings.synchronous_mode,
-                                                     self.carla_settings.fixed_delta_seconds,
-                                                     self)
-=======
+
         # active sync mode in the ros bridge only if CARLA world is configured in sync mode and
         # passive mode is not enabled.
         self.sync_mode = self.carla_settings.synchronous_mode and not self.parameters["passive"]
@@ -204,12 +137,14 @@
         self.debug_helper = DebugHelper(carla_world.debug)
 
         # Communication topics
-        self.clock_publisher = rospy.Publisher('clock', Clock, queue_size=10)
+        if ROS_VERSION == 1:
+            self.clock_publisher = self.new_publisher(Clock, 'clock')
+        elif ROS_VERSION == 2:
+            self.clock_publisher = self.new_publisher(Clock, 'clock')
 
         self.status_publisher = CarlaStatusPublisher(
             self.carla_settings.synchronous_mode,
             self.carla_settings.fixed_delta_seconds)
->>>>>>> a1ac8352
 
         # for waiting for ego vehicle control commands in synchronous mode,
         # their ids are maintained in a list.
@@ -226,26 +161,13 @@
                                        lambda control: self.carla_control_queue.put(
                                            control.command), callback_group=self.callback_group)
 
-            self.synchronous_mode_update_thread = Thread(target=self._synchronous_mode_update)
+            self.synchronous_mode_update_thread = Thread(
+                target=self._synchronous_mode_update)
             self.synchronous_mode_update_thread.start()
         else:
             self.timestamp_last_run = 0.0
 
-<<<<<<< HEAD
-            self.update_actors_queue = queue.Queue(maxsize=1)
-
-            # start thread to update actors
-            self.update_actor_thread = Thread(target=self._update_actors_thread)
-            self.update_actor_thread.start()
-
-            # create initially existing actors
-            self.update_actors_queue.put(set([x.id for x in self.carla_world.get_snapshot()]))
-
-            # wait for first actors creation to be finished
-            self.update_actors_queue.join()
-=======
             self.actor_factory.start()
->>>>>>> a1ac8352
 
             # register callback to update actors
             self.on_tick_id = self.carla_world.on_tick(self._carla_time_tick)
@@ -264,20 +186,6 @@
             self.create_subscriber(CarlaWeatherParameters, "/carla/weather_control",
                                    self.on_weather_changed, callback_group=self.callback_group)
 
-<<<<<<< HEAD
-        # add world info
-        self.pseudo_actors.append(WorldInfo(carla_world=self.carla_world, node=self))
-
-        # add global object sensor
-        self.pseudo_actors.append(
-            ObjectSensor(parent=None, node=self, actor_list=self.actors,
-                         filtered_id=None))
-        self.debug_helper = DebugHelper(carla_world.debug, self)
-
-        # add traffic light pseudo sensor
-        self.pseudo_actors.append(
-            TrafficLightsSensor(parent=None, node=self, actor_list=self.actors))
-=======
     def _spawn_actor(self, req):
         if "*" in req.type:
             blueprint = secure_random.choice(
@@ -320,31 +228,11 @@
 
                 self._registered_actors.append(id_)
                 return SpawnObjectResponse(id_, "")
->>>>>>> a1ac8352
 
             except Exception as e:
                 rospy.logwarn("Error spawning object '{}: {}".format(req.type, e))
                 return SpawnObjectResponse(-1, str(e))
 
-<<<<<<< HEAD
-        :return:
-        """
-        if self.debug_helper:
-            self.debug_helper.destroy()
-        if self.shutdown:
-            self.shutdown.set()
-        self.carla_control_queue.put(CarlaControl.STEP_ONCE)
-        if self.carla_settings:
-            if not self.carla_settings.synchronous_mode:
-                if self.on_tick_id:
-                    self.carla_world.remove_on_tick(self.on_tick_id)
-                if self.update_actor_thread:
-                    self.update_actor_thread.join()
-        self._update_actors(set())
-
-        self.loginfo("Exiting Bridge")
-        super(CarlaRosBridge, self).destroy()
-=======
     def _destroy_actor(self, uid):
         if uid not in self.actor_factory.actors:
             return False
@@ -376,7 +264,6 @@
         response.blueprints.extend(self.actor_factory.get_pseudo_sensor_types())
         response.blueprints.sort()
         return response
->>>>>>> a1ac8352
 
     def on_weather_changed(self, weather_parameters):
         """
@@ -439,26 +326,18 @@
                 with self._expected_ego_vehicle_control_command_ids_lock:
                     for actor_id, actor in self.actor_factory.actors.items():
                         if isinstance(actor, EgoVehicle):
-                            self._expected_ego_vehicle_control_command_ids.append(actor_id)
+                            self._expected_ego_vehicle_control_command_ids.append(
+                                actor_id)
 
             frame = self.carla_world.tick()
             world_snapshot = self.carla_world.get_snapshot()
 
             self.status_publisher.set_frame(frame)
             self.update_clock(world_snapshot.timestamp)
-<<<<<<< HEAD
             self.logdebug("Tick for frame {} returned. Waiting for sensor data...".format(frame))
             self._update(frame, world_snapshot.timestamp.elapsed_seconds)
             self.logdebug("Waiting for sensor data finished.")
             self._update_actors(set([x.id for x in world_snapshot]))
-=======
-            rospy.logdebug("Tick for frame {} returned. Waiting for sensor data...".format(
-                frame))
-            with self.actor_factory.lock:
-                self._update(frame, world_snapshot.timestamp.elapsed_seconds)
-            rospy.logdebug("Waiting for sensor data finished.")
-            self.actor_factory.update()
->>>>>>> a1ac8352
 
             if self.parameters['synchronous_mode_wait_for_vehicle_control_command']:
                 # wait for all ego vehicles to send a vehicle control command
@@ -489,212 +368,30 @@
                     self.timestamp_last_run = carla_snapshot.timestamp.elapsed_seconds
                     self.update_clock(carla_snapshot.timestamp)
                     self.status_publisher.set_frame(carla_snapshot.frame)
-<<<<<<< HEAD
-
-                    self._update(carla_snapshot.frame, carla_snapshot.timestamp.elapsed_seconds)
-                self.update_lock.release()
-
-            # if possible push current snapshot to update-actors-thread
-            try:
-                self.update_actors_queue.put_nowait(set([x.id for x in carla_snapshot]))
-            except queue.Full:
-                pass
-
-    def update_clock(self, carla_timestamp):
-        """
-        perform the update of the clock
-
-        :param carla_timestamp: the current carla time
-        :type carla_timestamp: carla.Timestamp
-        :return:
-        """
-        self.ros_timestamp = ros_timestamp(carla_timestamp.elapsed_seconds, from_sec=True)
-        if ROS_VERSION == 1:
-            self.clock_publisher.publish(Clock(self.ros_timestamp))
-        elif ROS_VERSION == 2:
-            self.clock_publisher.publish(Clock(clock=self.ros_timestamp))
-
-    def _update_actors_thread(self):
-        """
-        execution loop for async mode actor list updates
-        """
-        while not self.shutdown.is_set():
-            try:
-                current_actors = self.update_actors_queue.get(timeout=1)
-                if current_actors:
-                    self._update_actors(current_actors)
-                    self.update_actors_queue.task_done()
-            except queue.Empty:
-                pass
-
-    def _update_actors(self, current_actors):
-        """
-        update the available actors
-        """
-        previous_actors = set(self.actors)
-
-        new_actors = current_actors - previous_actors
-        deleted_actors = previous_actors - current_actors
-
-        if new_actors:
-            for carla_actor in self.carla_world.get_actors(list(new_actors)):
-                self._create_actor(carla_actor)
-
-        if deleted_actors:
-            for id_to_delete in deleted_actors:
-                # remove actor
-                actor = self.actors[id_to_delete]
-                with self.update_lock:
-                    self.loginfo("Remove {}(id={}, parent_id={}, prefix={})".format(
-                        actor.__class__.__name__, actor.get_id(), actor.get_parent_id(),
-                        actor.get_prefix()))
-                    actor.destroy()
-                    del self.actors[id_to_delete]
-
-                # remove pseudo-actors that have actor as parent
-                updated_pseudo_actors = []
-                for pseudo_actor in self.pseudo_actors:
-                    if pseudo_actor.get_parent_id() == id_to_delete:
-                        self.loginfo("Remove {}(parent_id={}, prefix={})".format(
-                            pseudo_actor.__class__.__name__, pseudo_actor.get_parent_id(),
-                            pseudo_actor.get_prefix()))
-                        pseudo_actor.destroy()
-                        del pseudo_actor
-                    else:
-                        updated_pseudo_actors.append(pseudo_actor)
-                self.pseudo_actors = updated_pseudo_actors
-
-        # publish actor list on change
-        if new_actors or deleted_actors:
-            self.publish_actor_list()
-
-    def publish_actor_list(self):
-        """
-        publish list of carla actors
-        :return:
-        """
-        ros_actor_list = CarlaActorList()
-
-        for actor_id in self.actors:
-            actor = self.actors[actor_id].carla_actor
-            ros_actor = CarlaActorInfo()
-            ros_actor.id = actor.id
-            ros_actor.type = actor.type_id
-            try:
-                ros_actor.rolename = str(actor.attributes.get('role_name'))
-            except ValueError:
-                pass
-
-            if actor.parent:
-                ros_actor.parent_id = actor.parent.id
-            else:
-                ros_actor.parent_id = 0
-
-            ros_actor_list.actors.append(ros_actor)
-
-        self.actor_list_publisher.publish(ros_actor_list)
-
-    def _create_actor(self, carla_actor):  # pylint: disable=too-many-branches,too-many-statements
-        """
-        create an actor
-        """
-        parent = None
-        if carla_actor.parent:
-            if carla_actor.parent.id in self.actors:
-                parent = self.actors[carla_actor.parent.id]
-            else:
-                parent = self._create_actor(carla_actor.parent)
-
-        actor = None
-        pseudo_actors = []
-        if carla_actor.type_id.startswith('traffic'):
-            if carla_actor.type_id == "traffic.traffic_light":
-                actor = TrafficLight(carla_actor, parent, node=self)
-            else:
-                actor = Traffic(carla_actor, parent, node=self)
-        elif carla_actor.type_id.startswith("vehicle"):
-            if carla_actor.attributes.get('role_name') \
-                    in self.parameters['ego_vehicle']['role_name']:
-                actor = EgoVehicle(carla_actor, parent, self,
-                                   self._ego_vehicle_control_applied_callback)
-                pseudo_actors.append(
-                    ObjectSensor(parent=actor, node=self, actor_list=self.actors,
-                                 filtered_id=carla_actor.id))
-            else:
-                actor = Vehicle(carla_actor, parent, self)
-        elif carla_actor.type_id.startswith("sensor"):
-            if carla_actor.type_id.startswith("sensor.camera"):
-                if carla_actor.type_id.startswith("sensor.camera.rgb"):
-                    actor = RgbCamera(carla_actor, parent, self,
-                                      self.carla_settings.synchronous_mode)
-                elif carla_actor.type_id.startswith("sensor.camera.depth"):
-                    actor = DepthCamera(carla_actor, parent, self,
-                                        self.carla_settings.synchronous_mode)
-                elif carla_actor.type_id.startswith("sensor.camera.semantic_segmentation"):
-                    actor = SemanticSegmentationCamera(carla_actor, parent, self,
-                                                       self.carla_settings.synchronous_mode)
-                elif carla_actor.type_id.startswith("sensor.camera.dvs"):
-                    actor = DVSCamera(carla_actor, parent, self,
-                                      self.carla_settings.synchronous_mode)
-                else:
-                    actor = Camera(carla_actor, parent, self,
-                                   self.carla_settings.synchronous_mode)
-            elif carla_actor.type_id.startswith("sensor.lidar"):
-                if carla_actor.type_id.endswith("sensor.lidar.ray_cast"):
-                    actor = Lidar(carla_actor, parent, self,
-                                  self.carla_settings.synchronous_mode)
-                elif carla_actor.type_id.endswith("sensor.lidar.ray_cast_semantic"):
-                    actor = SemanticLidar(carla_actor, parent, self,
-                                          self.carla_settings.synchronous_mode)
-            elif carla_actor.type_id.startswith("sensor.other.radar"):
-                actor = Radar(carla_actor, parent, self, self.carla_settings.synchronous_mode)
-            elif carla_actor.type_id.startswith("sensor.other.gnss"):
-                actor = Gnss(carla_actor, parent, self, self.carla_settings.synchronous_mode)
-            elif carla_actor.type_id.startswith("sensor.other.imu"):
-                actor = ImuSensor(carla_actor, parent, self,
-                                  self.carla_settings.synchronous_mode)
-            elif carla_actor.type_id.startswith("sensor.other.collision"):
-                actor = CollisionSensor(
-                    carla_actor, parent, self, self.carla_settings.synchronous_mode)
-            elif carla_actor.type_id.startswith("sensor.other.rss"):
-                actor = RssSensor(
-                    carla_actor, parent, self, self.carla_settings.synchronous_mode)
-            elif carla_actor.type_id.startswith("sensor.other.lane_invasion"):
-                actor = LaneInvasionSensor(carla_actor, parent, self,
-                                           self.carla_settings.synchronous_mode)
-            else:
-                actor = Sensor(carla_actor, parent, self,
-                               self.carla_settings.synchronous_mode)
-        elif carla_actor.type_id.startswith("spectator"):
-            actor = Spectator(carla_actor, parent, node=self)
-        elif carla_actor.type_id.startswith("walker"):
-            actor = Walker(carla_actor, parent, node=self)
-        else:
-            actor = Actor(carla_actor, parent, node=self)
-
-        self.loginfo("Created {}(id={}, parent_id={},"
-                     " type={}, prefix={}, attributes={})".format(actor.__class__.__name__,
-                                                                  actor.get_id(),
-                                                                  actor.get_parent_id(),
-                                                                  carla_actor.type_id,
-                                                                  actor.get_prefix(),
-                                                                  carla_actor.attributes))
-        with self.update_lock:
-            self.actors[carla_actor.id] = actor
-
-        for pseudo_actor in pseudo_actors:
-            self.loginfo("Created {}(parent_id={}, prefix={})".format(
-                pseudo_actor.__class__.__name__, pseudo_actor.get_parent_id(),
-                pseudo_actor.get_prefix()))
-            with self.update_lock:
-                self.pseudo_actors.append(pseudo_actor)
-
-        return actor
-=======
                     self._update(carla_snapshot.frame,
                                  carla_snapshot.timestamp.elapsed_seconds)
                 self.actor_factory.lock.release()
->>>>>>> a1ac8352
+
+    def run(self):
+        """
+        Run the bridge functionality.
+
+        Registers on shutdown callback at rospy and spins ROS.
+
+        :return:
+        """
+        rospy.on_shutdown(self.on_shutdown)
+        rospy.spin()
+
+    def on_shutdown(self):
+        """
+        Function to be called on shutdown.
+
+        This function is registered at rospy as shutdown handler.
+
+        """
+        rospy.loginfo("Shutdown requested")
+        self.destroy()
 
     def _update(self, frame_id, timestamp):
         """
@@ -709,13 +406,8 @@
             try:
                 self.actor_factory.actors[actor_id].update(frame_id, timestamp)
             except RuntimeError as e:
-<<<<<<< HEAD
                 self.logwarn("Update actor {}({}) failed: {}".format(
-                    self.actors[actor_id].__class__.__name__, actor_id, e))
-=======
-                rospy.logwarn("Update actor {}({}) failed: {}".format(
                     self.actor_factory.actors[actor_id].__class__.__name__, actor_id, e))
->>>>>>> a1ac8352
                 continue
 
     def _ego_vehicle_control_applied_callback(self, ego_vehicle_id):
@@ -724,16 +416,14 @@
             return
         with self._expected_ego_vehicle_control_command_ids_lock:
             if ego_vehicle_id in self._expected_ego_vehicle_control_command_ids:
-                self._expected_ego_vehicle_control_command_ids.remove(ego_vehicle_id)
+                self._expected_ego_vehicle_control_command_ids.remove(
+                    ego_vehicle_id)
             else:
                 self.logwarn(
                     "Unexpected vehicle control command received from {}".format(ego_vehicle_id))
             if not self._expected_ego_vehicle_control_command_ids:
                 self._all_vehicle_control_commands_received.set()
 
-<<<<<<< HEAD
-    def publish_tf_message(self, msg):
-=======
     def update_clock(self, carla_timestamp):
         """
         perform the update of the clock
@@ -747,29 +437,12 @@
         self.clock_publisher.publish(Clock(self.ros_timestamp))
 
     def destroy(self):
->>>>>>> a1ac8352
         """
         Function to destroy this object.
 
         :return:
         """
-<<<<<<< HEAD
-
-        # prepare tf message
-        tf_msg = None
-        tf_to_publish = []
-        tf_to_publish.append(msg)
-        if ROS_VERSION == 1:
-            tf_msg = TFMessage(tf_to_publish)
-        elif ROS_VERSION == 2:
-            tf_msg = TFMessage()
-            tf_msg.transforms = tf_to_publish
-        try:
-            self.tf_publisher.publish(tf_msg)
-        except Exception as error:  # pylint: disable=broad-except
-            self.logwarn("Failed to publish message: {}".format(error))
-=======
-        rospy.signal_shutdown("")
+        self.shutdown()
         self.debug_helper.destroy()
         self.shutdown.set()
         self.carla_weather_subscriber.unregister()
@@ -785,8 +458,8 @@
                 self._destroy_actor(uid)
         self.actor_factory.clear()
 
-        rospy.loginfo("Exiting Bridge")
->>>>>>> a1ac8352
+        self.loginfo("Exiting Bridge")
+        super(CarlaRosBridge, self).destroy()
 
 
 def main():
@@ -827,7 +500,9 @@
         host=parameters['host'], port=parameters['port']))
 
     try:
-        carla_client = carla.Client(host=parameters['host'], port=parameters['port'])
+        carla_client = carla.Client(
+            host=parameters['host'],
+            port=parameters['port'])
         carla_client.set_timeout(parameters['timeout'])
 
         # check carla version
@@ -848,16 +523,15 @@
 
         if "town" in parameters:
             if parameters["town"].endswith(".xodr"):
-                carla_bridge.loginfo("Loading opendrive world from file '{}'".format(
-                    parameters["town"]))
+                carla_bridge.loginfo(
+                    "Loading opendrive world from file '{}'".format(parameters["town"]))
                 with open(parameters["town"]) as od_file:
                     data = od_file.read()
                 carla_world = carla_client.generate_opendrive_world(str(data))
             else:
                 if carla_world.get_map().name != parameters["town"]:
                     carla_bridge.loginfo("Loading town '{}' (previous: '{}').".format(
-                        parameters["town"],
-                        carla_world.get_map().name))
+                        parameters["town"], carla_world.get_map().name))
                     carla_world = carla_client.load_world(parameters["town"])
             carla_world.tick()
 
