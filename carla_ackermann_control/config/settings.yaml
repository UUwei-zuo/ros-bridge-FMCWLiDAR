carla_ackermann_control:
  ros__parameters:
    # override the default values of the pid speed controller
<<<<<<< HEAD
    # (only relevant for ackermann control mode)
    speed_Kp: 0.05
    speed_Ki: 0.00
    speed_Kd: 0.50
=======
    # (only relevant for ackermann control mode) 
    speed_Kp: 0.05  # min: 0, max: 1.
    speed_Ki: 0.00  # min: 0, max: 1.
    speed_Kd: 0.50  # min: 0, max: 10. 
>>>>>>> cd45c2b9
    # override the default values of the pid acceleration controller
    # (only relevant for ackermann control mode)
    accel_Kp: 0.05  # min: 0, max: 10.
    accel_Ki: 0.00  # min: 0, max: 10.
    accel_Kd: 0.05  # min: 0, max: 10.
    # set the minimum acceleration in (m/s^2)
    # This border value is used to enable the speed controller which is used to control driving
    # at more or less constant speed.
    # If the absolute value of the ackermann drive target acceleration exceeds this value,
    # directly the input acceleration is controlled
    min_accel: 1.0<|MERGE_RESOLUTION|>--- conflicted
+++ resolved
@@ -1,25 +1,18 @@
 carla_ackermann_control:
   ros__parameters:
     # override the default values of the pid speed controller
-<<<<<<< HEAD
-    # (only relevant for ackermann control mode)
-    speed_Kp: 0.05
-    speed_Ki: 0.00
-    speed_Kd: 0.50
-=======
     # (only relevant for ackermann control mode) 
     speed_Kp: 0.05  # min: 0, max: 1.
     speed_Ki: 0.00  # min: 0, max: 1.
     speed_Kd: 0.50  # min: 0, max: 10. 
->>>>>>> cd45c2b9
     # override the default values of the pid acceleration controller
     # (only relevant for ackermann control mode)
     accel_Kp: 0.05  # min: 0, max: 10.
     accel_Ki: 0.00  # min: 0, max: 10.
     accel_Kd: 0.05  # min: 0, max: 10.
     # set the minimum acceleration in (m/s^2)
-    # This border value is used to enable the speed controller which is used to control driving
+    # This border value is used to enable the speed controller which is used to control driving 
     # at more or less constant speed.
     # If the absolute value of the ackermann drive target acceleration exceeds this value,
-    # directly the input acceleration is controlled
+    # directly the input acceleration is controlled 
     min_accel: 1.0